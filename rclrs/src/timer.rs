use crate::{
    clock::Clock, context::Context, error::RclrsError, rcl_bindings::*, to_rclrs_result
};
use std::sync::{Arc, Mutex};



pub trait TimerCallback {
    fn call(time_since_last_callback_ns: i64);
}

#[derive(Debug)]
pub struct Timer {
    rcl_timer: Arc<Mutex<rcl_timer_t>>,
    // callback: Option<T>,
}

impl Timer {
    pub fn new(clock: &Clock, context: &Context, period: i64) -> Result<Timer, RclrsError> {
        let mut rcl_timer;
        let timer_init_result = unsafe {
            // SAFETY: Getting a default value is always safe.
            rcl_timer = rcl_get_zero_initialized_timer();
            let allocator = rcutils_get_default_allocator();
            let mut rcl_clock = clock.rcl_clock.lock().unwrap();
            let mut rcl_context = context.handle.rcl_context.lock().unwrap();
            let callback: rcl_timer_callback_t = None;
            // Function will return Err(_) only if there isn't enough memory to allocate a clock
            // object.
            rcl_timer_init(
                &mut rcl_timer,
                &mut *rcl_clock,
                &mut *rcl_context,
                period,
                callback,
                allocator,
            )
        };
        to_rclrs_result(timer_init_result).map(|_| {
            Timer {
                rcl_timer: Arc::new(Mutex::new(rcl_timer)),
                // callback: None
            }
        })
    }

    pub fn timer_period_ns(&self) -> Result<i64, RclrsError> {
        let mut timer_period_ns = 0;
        let get_period_result = unsafe {
            let rcl_timer = self.rcl_timer.lock().unwrap();
            rcl_timer_get_period(
                &* rcl_timer,
                &mut timer_period_ns
            )
        };
        to_rclrs_result(get_period_result).map(|_| {
            timer_period_ns
        })
    }

    pub fn cancel(&self) -> Result<(), RclrsError> {
        let mut rcl_timer = self.rcl_timer.lock().unwrap();
        let cancel_result = unsafe { rcl_timer_cancel(&mut *rcl_timer) };
        to_rclrs_result(cancel_result)
    }

    pub fn is_canceled(&self) -> Result<bool, RclrsError> {
        let mut is_canceled = false;
        let is_canceled_result = unsafe {
            let rcl_timer = self.rcl_timer.lock().unwrap();
            rcl_timer_is_canceled(
                &* rcl_timer,
                &mut is_canceled
            )
        };
        to_rclrs_result(is_canceled_result).map(|_| {
            is_canceled
        })
    }

    pub fn time_since_last_call(&self) -> Result<i64, RclrsError> {
        let mut time_value_ns: i64 = 0;
        let time_since_last_call_result = unsafe {
            let rcl_timer = self.rcl_timer.lock().unwrap();
            rcl_timer_get_time_since_last_call(
                &* rcl_timer,
                &mut time_value_ns
            )
        };
        to_rclrs_result(time_since_last_call_result).map(|_| {
            time_value_ns
        })
    }

    pub fn time_until_next_call(&self) -> Result<i64, RclrsError> {
        let mut time_value_ns: i64 = 0;
        let time_until_next_call_result = unsafe {
            let rcl_timer = self.rcl_timer.lock().unwrap();
            rcl_timer_get_time_until_next_call(
                &* rcl_timer,
                &mut time_value_ns
            )
        };
        to_rclrs_result(time_until_next_call_result).map(|_| {
            time_value_ns
        })
    }

    pub fn reset(&mut self) -> Result<(), RclrsError>
    {
        let mut rcl_timer = self.rcl_timer.lock().unwrap();
        to_rclrs_result(unsafe {rcl_timer_reset(&mut *rcl_timer)})
    }

    pub fn call(&mut self) -> Result<(), RclrsError>
    {
        let mut rcl_timer = self.rcl_timer.lock().unwrap();
        to_rclrs_result(unsafe {rcl_timer_call(&mut *rcl_timer)})
    }

    pub fn is_ready(&self) -> Result<bool, RclrsError>
    {
        let (is_ready, is_ready_result) = unsafe {
            let mut is_ready: bool = false;
            let rcl_timer = self.rcl_timer.lock().unwrap();
            let is_ready_result = rcl_timer_is_ready(
                &* rcl_timer,
                &mut is_ready
            );
            (is_ready, is_ready_result)
        };
        to_rclrs_result(is_ready_result).map(|_| {
            is_ready
        })
    }
    // handle() -> RCLC Timer Type

    // clock() -> Clock ?
<<<<<<< HEAD

    // is_ready() -> bool

    // reset() -> None

=======
>>>>>>> 736019c7
}

impl Drop for rcl_timer_t {
    fn drop(&mut self) {
        // SAFETY: No preconditions for this function
        let rc = unsafe { rcl_timer_fini(&mut *self) };
        if let Err(e) = to_rclrs_result(rc) {
            panic!("Unable to release Timer. {:?}", e)
        }
    }
}

// SAFETY: The functions accessing this type, including drop(), shouldn't care about the thread
// they are running in. Therefore, this type can be safely sent to another thread.
unsafe impl Send for rcl_timer_t {}

#[cfg(test)]
mod tests {
    use super::*;
    use std::{thread, time};

    #[test]
    fn traits() {
        use crate::test_helpers::*;

        assert_send::<Timer>();
        assert_sync::<Timer>();
    }

    #[test]
    fn test_new_with_system_clock() {
        let clock = Clock::system();
        let context = Context::new(vec![]).unwrap();
        let period: i64 = 1e6 as i64;  // 1 milliseconds.

        let dut = Timer::new(&clock, &context, period);
        assert!(dut.is_ok());
    }

    #[test]
    fn test_new_with_steady_clock() {
        let clock = Clock::steady();
        let context = Context::new(vec![]).unwrap();
        let period: i64 = 1e6 as i64;  // 1 milliseconds.

        let dut = Timer::new(&clock, &context, period);
        assert!(dut.is_ok());
    }

    #[ignore = "SIGSEGV when creating the timer with Clock::with_source()."]
    #[test]
    fn test_new_with_source_clock() {
        let (clock, source) = Clock::with_source();
        // No manual time set, it should default to 0
        assert!(clock.now().nsec == 0);
        let set_time = 1234i64;
        source.set_ros_time_override(set_time);
        // Ros time is set, should return the value that was set
        assert_eq!(clock.now().nsec, set_time);

        let context = Context::new(vec![]).unwrap();
        let period: i64 = 1e6 as i64;  // 1 milliseconds..

        let dut = Timer::new(&clock, &context, period);
        assert!(dut.is_ok());
    }

    #[test]
    fn test_get_period() {
        let clock = Clock::steady();
        let context = Context::new(vec![]).unwrap();
        let period: i64 = 1e6 as i64;  // 1 milliseconds.

        let dut = Timer::new(&clock, &context, period);
        assert!(dut.is_ok());
        let dut = dut.unwrap();
        let period_result = dut.timer_period_ns();
        assert!(period_result.is_ok());
        let period_result = period_result.unwrap();
        assert_eq!(period_result, 1e6 as i64);
    }

    #[test]
    fn test_cancel() {
        let clock = Clock::steady();
        let context = Context::new(vec![]).unwrap();
        let period: i64 = 1e6 as i64;  // 1 milliseconds.

        let dut = Timer::new(&clock, &context, period);
        assert!(dut.is_ok());
        let dut = dut.unwrap();
        assert!(dut.is_canceled().is_ok());
        assert!(!dut.is_canceled().unwrap());
        let cancel_result = dut.cancel();
        assert!(cancel_result.is_ok());
        assert!(dut.is_canceled().is_ok());
        assert!(dut.is_canceled().unwrap());
    }

    #[test]
    fn test_time_since_last_call_before_first_event() {
        let clock = Clock::steady();
        let context = Context::new(vec![]).unwrap();
        let period_ns: i64 = 2e6 as i64;  // 2 milliseconds.
        let sleep_period_ms = time::Duration::from_millis(1);

        let dut = Timer::new(&clock, &context, period_ns);
        assert!(dut.is_ok());
        let dut = dut.unwrap();
        thread::sleep(sleep_period_ms);
        let time_since_last_call = dut.time_since_last_call();
        assert!(time_since_last_call.is_ok());
        let time_since_last_call = time_since_last_call.unwrap();
        assert!(time_since_last_call > 9e5 as i64, "time_since_last_call: {}", time_since_last_call);
    }

    #[test]
    fn test_time_until_next_call_before_first_event() {
        let clock = Clock::steady();
        let context = Context::new(vec![]).unwrap();
        let period_ns: i64 = 2e6 as i64;  // 2 milliseconds.
        let dut = Timer::new(&clock, &context, period_ns);
        assert!(dut.is_ok());
        let dut = dut.unwrap();
        let time_until_next_call = dut.time_until_next_call();
        assert!(time_until_next_call.is_ok());
        let time_until_next_call = time_until_next_call.unwrap();
        assert!(time_until_next_call < period_ns, "time_until_next_call: {}", time_until_next_call);
    }

    #[test]
    fn test_reset() {
        let tolerance = 20e4 as i64;
        let clock = Clock::steady();
        let context = Context::new(vec![]).unwrap();
        let period_ns: i64 = 2e6 as i64;  // 2 milliseconds.
        let mut dut = Timer::new(&clock, &context, period_ns).unwrap();
        let elapsed = period_ns - dut.time_until_next_call().unwrap();
        assert!(elapsed < tolerance , "elapsed before reset: {}", elapsed);
        thread::sleep(time::Duration::from_millis(1));
        assert!(dut.reset().is_ok());
        let elapsed = period_ns - dut.time_until_next_call().unwrap();
        assert!(elapsed < tolerance , "elapsed after reset: {}", elapsed);
    }

    #[test]
    fn test_call() {
        let tolerance = 20e4 as i64;
        let clock = Clock::steady();
        let context = Context::new(vec![]).unwrap();
        let period_ns: i64 = 1e6 as i64;  // 1 millisecond.
        let mut dut = Timer::new(&clock, &context, period_ns).unwrap();
        let elapsed = period_ns - dut.time_until_next_call().unwrap();
        assert!(elapsed < tolerance , "elapsed before reset: {}", elapsed);

        thread::sleep(time::Duration::from_micros(1500));

        let elapsed = period_ns - dut.time_until_next_call().unwrap();
        assert!(elapsed > 1500000i64, "time_until_next_call before call: {}", elapsed);

        assert!(dut.call().is_ok());

        let elapsed = dut.time_until_next_call().unwrap();
        assert!(elapsed < 500000i64, "time_until_next_call after call: {}", elapsed);
    }

    #[test]
    fn test_is_ready() {
        let clock = Clock::steady();
        let context = Context::new(vec![]).unwrap();
        let period_ns: i64 = 1e6 as i64;  // 1 millisecond.
        let dut = Timer::new(&clock, &context, period_ns).unwrap();

        let is_ready = dut.is_ready();
        assert!(is_ready.is_ok());
        assert!(!is_ready.unwrap());

        thread::sleep(time::Duration::from_micros(1100));

        let is_ready = dut.is_ready();
        assert!(is_ready.is_ok());
        assert!(is_ready.unwrap());
    }
}<|MERGE_RESOLUTION|>--- conflicted
+++ resolved
@@ -136,14 +136,6 @@
     // handle() -> RCLC Timer Type
 
     // clock() -> Clock ?
-<<<<<<< HEAD
-
-    // is_ready() -> bool
-
-    // reset() -> None
-
-=======
->>>>>>> 736019c7
 }
 
 impl Drop for rcl_timer_t {
