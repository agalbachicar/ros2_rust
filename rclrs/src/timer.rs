use crate::{
    clock::Clock, context::Context, error::RclrsError, rcl_bindings::*, to_rclrs_result
};
use std::sync::{Arc, Mutex};


#[derive(Debug)]
pub struct Timer {
    rcl_timer: Arc<Mutex<rcl_timer_t>>,
}

unsafe extern "C" fn timer_callback(_: *mut rcl_timer_t, time_since_last_callback_ns: i64) {
    println!("timer_callback, time_since_last_callback_ns {0}", time_since_last_callback_ns);
}

impl Timer {
    pub fn new(clock: &Clock, context: &Context, period: i64) -> Result<Timer, RclrsError> {
        let mut rcl_timer;
        let timer_init_result = unsafe {
            // SAFETY: Getting a default value is always safe.
            rcl_timer = rcl_get_zero_initialized_timer();
            let allocator = rcutils_get_default_allocator();
            let mut rcl_clock = clock.rcl_clock.lock().unwrap();
            let mut rcl_context = context.handle.rcl_context.lock().unwrap();
            let callback: rcl_timer_callback_t = Some(timer_callback);
            // Function will return Err(_) only if there isn't enough memory to allocate a clock
            // object.
            rcl_timer_init(
                &mut rcl_timer,
                &mut *rcl_clock,
                &mut *rcl_context,
                period,
                callback,
                allocator,
            )
        };
        to_rclrs_result(timer_init_result).map(|_| {
            Timer {
                rcl_timer: Arc::new(Mutex::new(rcl_timer))
            }
        })
    }

    pub fn timer_period_ns(&self) -> Result<i64, RclrsError> {
        let mut timer_period_ns = 0;
        let get_period_result = unsafe {
            let rcl_timer = self.rcl_timer.lock().unwrap();
            rcl_timer_get_period(
                &* rcl_timer,
                &mut timer_period_ns
            )
        };
        to_rclrs_result(get_period_result).map(|_| {
            timer_period_ns
        })
    }

    pub fn cancel(&self) -> Result<(), RclrsError> {
        let mut rcl_timer = self.rcl_timer.lock().unwrap();
        let cancel_result = unsafe { rcl_timer_cancel(&mut *rcl_timer) };
        to_rclrs_result(cancel_result)
    }

    pub fn is_canceled(&self) -> Result<bool, RclrsError> {
        let mut is_canceled = false;
        let is_canceled_result = unsafe {
            let rcl_timer = self.rcl_timer.lock().unwrap();
            rcl_timer_is_canceled(
                &* rcl_timer,
                &mut is_canceled
            )
        };
        to_rclrs_result(is_canceled_result).map(|_| {
            is_canceled
        })
    }

    pub fn time_since_last_call(&self) -> Result<i64, RclrsError> {
        let mut time_value_ns: i64 = 0;
        let time_since_last_call_result = unsafe {
            let rcl_timer = self.rcl_timer.lock().unwrap();
            rcl_timer_get_time_since_last_call(
                &* rcl_timer,
                &mut time_value_ns
            )
        };
        to_rclrs_result(time_since_last_call_result).map(|_| {
            time_value_ns
        })
    }

    pub fn time_until_next_call(&self) -> Result<i64, RclrsError> {
        let mut time_value_ns: i64 = 0;
        let time_until_next_call_result = unsafe {
            let rcl_timer = self.rcl_timer.lock().unwrap();
            rcl_timer_get_time_until_next_call(
                &* rcl_timer,
                &mut time_value_ns
            )
        };
        to_rclrs_result(time_until_next_call_result).map(|_| {
            time_value_ns
        })
    }

    pub fn reset(&mut self) -> Result<(), RclrsError>
    {
        let mut rcl_timer = self.rcl_timer.lock().unwrap();
        to_rclrs_result(unsafe {rcl_timer_reset(&mut *rcl_timer)})
    }

    pub fn call(&mut self) -> Result<(), RclrsError>
    {
        let mut rcl_timer = self.rcl_timer.lock().unwrap();
        to_rclrs_result(unsafe {rcl_timer_call(&mut *rcl_timer)})
    }

    pub fn is_ready(&self) -> Result<bool, RclrsError>
    {
        let (is_ready, is_ready_result) = unsafe {
            let mut is_ready: bool = false;
            let rcl_timer = self.rcl_timer.lock().unwrap();
            let is_ready_result = rcl_timer_is_ready(
                &* rcl_timer,
                &mut is_ready
            );
            (is_ready, is_ready_result)
        };
        to_rclrs_result(is_ready_result).map(|_| {
            is_ready
        })
    }
    // handle() -> RCLC Timer Type

    // clock() -> Clock ?
<<<<<<< HEAD

    // timer_period_ns -> i64 ?
=======
>>>>>>> e46224f7
}

impl Drop for rcl_timer_t {
    fn drop(&mut self) {
        // SAFETY: No preconditions for this function
        let rc = unsafe { rcl_timer_fini(&mut *self) };
        if let Err(e) = to_rclrs_result(rc) {
            panic!("Unable to release Timer. {:?}", e)
        }
    }
}

// SAFETY: The functions accessing this type, including drop(), shouldn't care about the thread
// they are running in. Therefore, this type can be safely sent to another thread.
unsafe impl Send for rcl_timer_t {}

#[cfg(test)]
mod tests {
    use super::*;
    use std::{thread, time};

    #[test]
    fn traits() {
        use crate::test_helpers::*;

        assert_send::<Timer>();
        assert_sync::<Timer>();
    }

    #[test]
    fn test_new_with_system_clock() {
        let clock = Clock::system();
        let context = Context::new(vec![]).unwrap();
        let period: i64 = 1e6 as i64;  // 1 milliseconds.

        let dut = Timer::new(&clock, &context, period);
        assert!(dut.is_ok());
    }

    #[test]
    fn test_new_with_steady_clock() {
        let clock = Clock::steady();
        let context = Context::new(vec![]).unwrap();
        let period: i64 = 1e6 as i64;  // 1 milliseconds.

        let dut = Timer::new(&clock, &context, period);
        assert!(dut.is_ok());
    }

    #[ignore = "SIGSEGV when creating the timer with Clock::with_source()."]
    #[test]
    fn test_new_with_source_clock() {
        let (clock, source) = Clock::with_source();
        // No manual time set, it should default to 0
        assert!(clock.now().nsec == 0);
        let set_time = 1234i64;
        source.set_ros_time_override(set_time);
        // Ros time is set, should return the value that was set
        assert_eq!(clock.now().nsec, set_time);

        let context = Context::new(vec![]).unwrap();
        let period: i64 = 1e6 as i64;  // 1 milliseconds..

        let dut = Timer::new(&clock, &context, period);
        assert!(dut.is_ok());
    }

    #[test]
    fn test_get_period() {
        let clock = Clock::steady();
        let context = Context::new(vec![]).unwrap();
        let period: i64 = 1e6 as i64;  // 1 milliseconds.

        let dut = Timer::new(&clock, &context, period);
        assert!(dut.is_ok());
        let dut = dut.unwrap();
        let period_result = dut.timer_period_ns();
        assert!(period_result.is_ok());
        let period_result = period_result.unwrap();
        assert_eq!(period_result, 1e6 as i64);
    }

    #[test]
    fn test_cancel() {
        let clock = Clock::steady();
        let context = Context::new(vec![]).unwrap();
        let period: i64 = 1e6 as i64;  // 1 milliseconds.

        let dut = Timer::new(&clock, &context, period);
        assert!(dut.is_ok());
        let dut = dut.unwrap();
        assert!(dut.is_canceled().is_ok());
        assert!(!dut.is_canceled().unwrap());
        let cancel_result = dut.cancel();
        assert!(cancel_result.is_ok());
        assert!(dut.is_canceled().is_ok());
        assert!(dut.is_canceled().unwrap());
    }

    #[test]
    fn test_time_since_last_call_before_first_event() {
        let clock = Clock::steady();
        let context = Context::new(vec![]).unwrap();
        let period_ns: i64 = 2e6 as i64;  // 2 milliseconds.
        let sleep_period_ms = time::Duration::from_millis(1);

        let dut = Timer::new(&clock, &context, period_ns);
        assert!(dut.is_ok());
        let dut = dut.unwrap();
        thread::sleep(sleep_period_ms);
        let time_since_last_call = dut.time_since_last_call();
        assert!(time_since_last_call.is_ok());
        let time_since_last_call = time_since_last_call.unwrap();
        assert!(time_since_last_call > 9e5 as i64, "time_since_last_call: {}", time_since_last_call);
    }

    #[test]
    fn test_time_until_next_call_before_first_event() {
        let clock = Clock::steady();
        let context = Context::new(vec![]).unwrap();
        let period_ns: i64 = 2e6 as i64;  // 2 milliseconds.
        let dut = Timer::new(&clock, &context, period_ns);
        assert!(dut.is_ok());
        let dut = dut.unwrap();
        let time_until_next_call = dut.time_until_next_call();
        assert!(time_until_next_call.is_ok());
        let time_until_next_call = time_until_next_call.unwrap();
        assert!(time_until_next_call < period_ns, "time_until_next_call: {}", time_until_next_call);
    }

    #[test]
    fn test_reset() {
        let tolerance = 20e4 as i64;
        let clock = Clock::steady();
        let context = Context::new(vec![]).unwrap();
        let period_ns: i64 = 2e6 as i64;  // 2 milliseconds.
        let mut dut = Timer::new(&clock, &context, period_ns).unwrap();
        let elapsed = period_ns - dut.time_until_next_call().unwrap();
        assert!(elapsed < tolerance , "elapsed before reset: {}", elapsed);
        thread::sleep(time::Duration::from_millis(1));
        assert!(dut.reset().is_ok());
        let elapsed = period_ns - dut.time_until_next_call().unwrap();
        assert!(elapsed < tolerance , "elapsed after reset: {}", elapsed);
    }

    #[test]
    fn test_call() {
        let tolerance = 20e4 as i64;
        let clock = Clock::steady();
        let context = Context::new(vec![]).unwrap();
        let period_ns: i64 = 1e6 as i64;  // 1 millisecond.
        let mut dut = Timer::new(&clock, &context, period_ns).unwrap();
        let elapsed = period_ns - dut.time_until_next_call().unwrap();
        assert!(elapsed < tolerance , "elapsed before reset: {}", elapsed);
        
        thread::sleep(time::Duration::from_micros(1500));

        let elapsed = period_ns - dut.time_until_next_call().unwrap();
        assert!(elapsed > 1500000i64, "time_until_next_call before call: {}", elapsed);
        
        assert!(dut.call().is_ok());
        
        let elapsed = dut.time_until_next_call().unwrap();
        assert!(elapsed < 500000i64, "time_until_next_call after call: {}", elapsed);
    }

    #[test]
    fn test_is_ready() {
        let clock = Clock::steady();
        let context = Context::new(vec![]).unwrap();
        let period_ns: i64 = 1e6 as i64;  // 1 millisecond.
        let dut = Timer::new(&clock, &context, period_ns).unwrap();
        
        let is_ready = dut.is_ready();
        assert!(is_ready.is_ok());
        assert!(!is_ready.unwrap());

        thread::sleep(time::Duration::from_micros(1100));

        let is_ready = dut.is_ready();
        assert!(is_ready.is_ok());
        assert!(is_ready.unwrap());
    }
}<|MERGE_RESOLUTION|>--- conflicted
+++ resolved
@@ -133,11 +133,6 @@
     // handle() -> RCLC Timer Type
 
     // clock() -> Clock ?
-<<<<<<< HEAD
-
-    // timer_period_ns -> i64 ?
-=======
->>>>>>> e46224f7
 }
 
 impl Drop for rcl_timer_t {
@@ -292,14 +287,14 @@
         let mut dut = Timer::new(&clock, &context, period_ns).unwrap();
         let elapsed = period_ns - dut.time_until_next_call().unwrap();
         assert!(elapsed < tolerance , "elapsed before reset: {}", elapsed);
-        
+
         thread::sleep(time::Duration::from_micros(1500));
 
         let elapsed = period_ns - dut.time_until_next_call().unwrap();
         assert!(elapsed > 1500000i64, "time_until_next_call before call: {}", elapsed);
-        
+
         assert!(dut.call().is_ok());
-        
+
         let elapsed = dut.time_until_next_call().unwrap();
         assert!(elapsed < 500000i64, "time_until_next_call after call: {}", elapsed);
     }
@@ -310,7 +305,7 @@
         let context = Context::new(vec![]).unwrap();
         let period_ns: i64 = 1e6 as i64;  // 1 millisecond.
         let dut = Timer::new(&clock, &context, period_ns).unwrap();
-        
+
         let is_ready = dut.is_ready();
         assert!(is_ready.is_ok());
         assert!(!is_ready.unwrap());
